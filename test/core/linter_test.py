--- conflicted
+++ resolved
@@ -141,7 +141,6 @@
     )
 
 
-<<<<<<< HEAD
 @pytest.mark.parametrize("by_path,result_type", [(False, list), (True, dict)])
 def test__linter__linting_result_check_tuples_by_path(by_path, result_type):
     """Test that a LintingResult can partition violations by the source files."""
@@ -176,11 +175,11 @@
 
     with pytest.raises(SQLParseError):
         result.check_tuples()
-=======
+
+
 def test__linter__empty_file():
     """Test linter behaves nicely with an empty string."""
     lntr = Linter()
     # Make sure no exceptions raised and no violations found in empty file.
     parsed = lntr.parse_string("")
-    assert not parsed.violations
->>>>>>> 2527f830
+    assert not parsed.violations