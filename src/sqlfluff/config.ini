--- conflicted
+++ resolved
@@ -1,9 +1,4 @@
 # Config file for SQLFluff, mostly for version info for now
 [sqlfluff]
-<<<<<<< HEAD
 version=0.7.0a1
-stable_version=0.6.3
-=======
-version=0.6.8
-stable_version=0.6.8
->>>>>>> 46188cf0
+stable_version=0.6.8