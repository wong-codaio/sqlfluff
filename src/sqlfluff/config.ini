# Config file for SQLFluff, mostly for version info for now
[sqlfluff]
<<<<<<< HEAD
version=0.7.0a1
stable_version=0.6.2
=======
version=0.6.3
stable_version=0.6.3
>>>>>>> 93f6f1b6
<|MERGE_RESOLUTION|>--- conflicted
+++ resolved
@@ -1,9 +1,4 @@
 # Config file for SQLFluff, mostly for version info for now
 [sqlfluff]
-<<<<<<< HEAD
 version=0.7.0a1
-stable_version=0.6.2
-=======
-version=0.6.3
-stable_version=0.6.3
->>>>>>> 93f6f1b6
+stable_version=0.6.3